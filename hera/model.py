--- conflicted
+++ resolved
@@ -287,23 +287,7 @@
         '''
         self.__verify_consequence(consequence, True)
 
-<<<<<<< HEAD
-        # Assure that the variables are all valid (strings)
-        var_valid = []
-        for variable in mechanism:
-            var_valid.append(isinstance(variable, str))
-        if not all(var_valid): #TODO validity must be cons,
-            raise TypeError('The components of a mechanism must be a string')
-
-        mecha = []
-        if "And" in self.__mechanisms[consequence]:
-            mecha=self.__mechanisms[consequence][5:-2].split('\',\'')
-        elif self.__mechanisms[consequence]!="":
-            mecha.append(self.__mechanisms[consequence])
-
-=======
         # Assure that the variables are all valid (exist in the model).
->>>>>>> 84af8dae
         for variable in mechanism:
             var_valid = []
             var_valid.append(variable in self.__actions)
@@ -317,26 +301,19 @@
                 if variable not in self.__mechanisms[consequence]:
                     self.__mechanisms[consequence].append("'{}'".format(variable))
 
-        #OLD: might still be useful, do not delete yet
-        #mecha = []
-        #if "And" in self.__mechanisms[consequence]:
-        #    mecha=self.__mechanisms[consequence][5:-2].split('\',\'')
-        #elif self.__mechanisms[consequence]!=[]:
-        #    mecha.append(self.__mechanisms[consequence])
+        # OLD: might still be useful, do not delete yet
+        # mecha = []
+        # if "And" in self.__mechanisms[consequence]:
+        #     mecha=self.__mechanisms[consequence][5:-2].split('\',\'')
+        # elif self.__mechanisms[consequence]!=[]:
+        #     mecha.append(self.__mechanisms[consequence])
 
         #for variable in mechanism:
-            # If the variable is not already in the mechanism,
-            # add it
-<<<<<<< HEAD
-            if variable not in self.__mechanisms[consequence]:
-                mecha.append(variable)
-        self.__mechanisms[consequence]=self.__and_string(mecha)
-        print(self.__mechanisms[consequence])
-=======
+        #    # If the variable is not already in the mechanism,
+        #    # add it
         #    if variable not in self.__mechanisms[consequence]:
         #        mecha.append(variable)
         #self.__mechanisms[consequence]=self.__and_string(mecha)
->>>>>>> 84af8dae
 
     def remove_mechanism(self, consequence, *mechanism):
         '''Remove one or more intended variables of the mechanism of a
